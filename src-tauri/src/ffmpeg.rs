--- conflicted
+++ resolved
@@ -124,11 +124,7 @@
   cuts.sort_by(|a, b| a.0.partial_cmp(&b.0).unwrap());
   let mut merged: Vec<Cut> = Vec::new();
   for (s, e) in cuts {
-<<<<<<< HEAD
-    if let Some((_, me)) = merged.last_mut() {
-=======
     if let Some((_ms, me)) = merged.last_mut() {
->>>>>>> c3d9b7e9
       if s <= *me + 0.005 {
         *me = me.max(e);
       } else {
