<<<<<<< HEAD
﻿import { BrowserRouter as Router, Routes, Route } from 'react-router-dom';
import Home from './pages/Home/Home';
import VideoEditor from './pages/VideoEditor/VideoEditor';

export default function App() {
  return (
    <Router>
      <Routes>
        <Route path="/" element={<Home />} />
        <Route path="/editor" element={<VideoEditor />} />
      </Routes>
    </Router>
=======
import { useEffect, useRef, useState } from "react";
import { save } from "@tauri-apps/plugin-dialog";
import { convertFileSrc } from "@tauri-apps/api/core";
import { exportCutlist, makePreviewProxy, readFileAsBase64, copyToAppData } from "./lib/ffmpeg";
import type { Range, PlayerHandle } from "./types";
import { Player } from "./components/Player";
import { AdvancedTimeline } from "./components/AdvancedTimeline";
import { VideoTimeline } from "./components/VideoTimeline";
import { CommandDialog } from "./components/CommandDialog";
import { Sidebar } from "./components/Sidebar";
import { Toolbar } from "./components/Toolbar";
import { ErrorBoundary } from "./components/ErrorBoundary";
import { useFileHandling } from "./hooks/useFileHandling";
import { useWaveformLogic } from "./hooks/useWaveformLogic";
import { useCommandLogic } from "./hooks/useCommandLogic";

export default function App() {
  // Edits
  const [previewCuts, setPreviewCuts] = useState<Range[]>([]);
  const [acceptedCuts, setAcceptedCuts] = useState<Range[]>([]);
  
  // Timeline view mode
  const [useAdvancedTimeline, setUseAdvancedTimeline] = useState(true);
  
  // Mobile debug panel
  const [showMobileDebug, setShowMobileDebug] = useState(false);

  // Players control
  const editedRef = useRef<PlayerHandle>(null);
  const proposedRef = useRef<PlayerHandle>(null);

  // Custom hooks
  const {
    filePath,
    previewUrl,
    probe,
    peaks,
    debug,
    log,
    setPreviewUrl,
    createBlobFromFile,
    pickFile,
    resetApp,
  } = useFileHandling();

  const { mergeRanges, detectSilences, tightenSilences } = useWaveformLogic(probe, peaks);

  const {
    showCommandDialog,
    commandInput,
    setCommandInput,
    setShowCommandDialog,
    openCommand,
    executeCommand,
  } = useCommandLogic(probe, log);


  useEffect(() => {
    const onKey = (e: KeyboardEvent) => {
      if ((e.metaKey || e.ctrlKey) && e.key.toLowerCase() === "k") {
        e.preventDefault();
        openCommand();
      } else if (e.key === " ") {
        // space toggles play/pause on both when focused anywhere
        e.preventDefault();
        togglePlay();
      }
    };
    
    // Prevent scroll-related rendering issues
    const onScroll = () => {
      // Force a small delay to prevent rendering issues during scroll
      requestAnimationFrame(() => {
        // This ensures the DOM is stable during scroll
      });
    };
    
    window.addEventListener("keydown", onKey);
    window.addEventListener("scroll", onScroll, { passive: true });
    
    return () => {
      window.removeEventListener("keydown", onKey);
      window.removeEventListener("scroll", onScroll);
    };
  }, []);

  // ---------- File handling ----------
  const handlePickFile = async () => {
    const selectedFile = await pickFile();
    if (selectedFile) {
      setAcceptedCuts([]);
      setPreviewCuts([]);
      // Seek both players to 0 after a short delay to ensure video is loaded
      setTimeout(() => {
        editedRef.current?.seek(0);
        proposedRef.current?.seek(0);
      }, 100);
    }
  };

  const handleResetApp = () => {
    resetApp();
    setAcceptedCuts([]);
    setPreviewCuts([]);
  };

  // ---------- Commands ----------
  const handleExecuteCommand = () => {
    executeCommand(
      commandInput,
      setCommandInput,
      setShowCommandDialog,
      setPreviewCuts,
      tightenSilences,
      detectSilences
    );
  };

  const acceptPlan = () => {
    setAcceptedCuts(mergeRanges([...acceptedCuts, ...previewCuts]));
    setPreviewCuts([]);
    log(`Accepted. Total accepted cuts: ${acceptedCuts.length + previewCuts.length}`);
  };
  const rejectPlan = () => { setPreviewCuts([]); };

  // ---------- Export ----------
  const onExport = async () => {
    if (!filePath || !probe) return;
    if (!acceptedCuts.length) { alert("No accepted cuts yet."); return; }
    const savePath = await save({ defaultPath: "edited.mp4", filters: [{ name: "MP4", extensions: ["mp4"] }] });
    if (!savePath) return;
    await exportCutlist(filePath, savePath as string, acceptedCuts);
    alert("Export complete: " + savePath);
    log("Exported to " + savePath);
  };

  // ---------- Playback controls ----------
  const playBoth = () => { editedRef.current?.play(); proposedRef.current?.play(); };
  const pauseBoth = () => { editedRef.current?.pause(); proposedRef.current?.pause(); };
  const togglePlay = () => {
    if (editedRef.current?.isPlaying() || proposedRef.current?.isPlaying()) pauseBoth();
    else playBoth();
  };
  const seekBoth = (t: number) => { editedRef.current?.seek(t); proposedRef.current?.seek(t); };

  const duration = probe?.duration || 0;

  // ---------- Toolbar handlers ----------
  const handleTestSampleVideo = () => {
    const testUrl = "https://sample-videos.com/zip/10/mp4/SampleVideo_1280x720_1mb.mp4";
    setPreviewUrl(testUrl);
    log(`Testing with sample video: ${testUrl}`);
  };

  const handleUseLocalFileBlob = async () => {
    if (filePath) {
      try {
        log(`Creating blob URL for local file...`);
        const blobUrl = await createBlobFromFile(filePath);
        setPreviewUrl(blobUrl);
        log(`Using local file blob URL: ${blobUrl}`);
      } catch (e: any) {
        log(`Blob creation failed: ${e?.toString?.() || e}`);
      }
    }
  };

  const handleTryFileProtocol = () => {
    if (filePath) {
      const fileUrl = `file://${filePath}`;
      setPreviewUrl(fileUrl);
      log(`Using file:// URL: ${fileUrl}`);
    }
  };

  const handleClearVideo = () => {
    setPreviewUrl("");
    log("Cleared preview URL - video players should be empty now");
  };

  const handleTestFileAccess = () => {
    if (filePath) {
      log(`Raw file path: ${filePath}`);
      log(`File exists check: ${filePath}`);
      // Test if we can access the file directly
      fetch(convertFileSrc(filePath))
        .then(response => {
          log(`File fetch response: ${response.status} ${response.statusText}`);
          if (!response.ok) {
            log(`File fetch failed: ${response.statusText}`);
          }
        })
        .catch(err => {
          log(`File fetch error: ${err.message}`);
        });
    }
  };

  const handleForceProxy = async () => {
    if (filePath) {
      try {
        log(`Creating preview proxy for problematic file...`);
        const prox = await makePreviewProxy(filePath);
        const proxyUrl = convertFileSrc(prox);
        setPreviewUrl(proxyUrl);
        log(`Using proxy: ${proxyUrl}`);
      } catch (e: any) {
        log(`Proxy creation failed: ${e?.toString?.() || e}`);
      }
    }
  };

  const handleCopyToAppData = async () => {
    if (filePath) {
      try {
        log(`Copying file to app data directory...`);
        const appDataPath = await copyToAppData(filePath);
        const appDataUrl = convertFileSrc(appDataPath);
        setPreviewUrl(appDataUrl);
        log(`Using app data file: ${appDataUrl}`);
      } catch (e: any) {
        log(`App data copy failed: ${e?.toString?.() || e}`);
      }
    }
  };

  const handleTryBlobUrl = async () => {
    if (filePath) {
      try {
        log(`Trying blob URL approach...`);
        // Try to read the file as a blob and create a blob URL
        const response = await fetch(convertFileSrc(filePath));
        if (response.ok) {
          const blob = await response.blob();
          const blobUrl = URL.createObjectURL(blob);
          setPreviewUrl(blobUrl);
          log(`Using blob URL: ${blobUrl}`);
        } else {
          log(`Failed to fetch file for blob: ${response.status}`);
        }
      } catch (e: any) {
        log(`Blob URL creation failed: ${e?.toString?.() || e}`);
      }
    }
  };

  const handleCreateBlobFromChunks = async () => {
    if (filePath) {
      try {
        const blobUrl = await createBlobFromFile(filePath);
        setPreviewUrl(blobUrl);
        log(`Using chunked blob URL: ${blobUrl}`);
      } catch (e: any) {
        log(`Chunked blob creation failed: ${e?.toString?.() || e}`);
      }
    }
  };

  const handleTryDataUrl = async () => {
    if (filePath && probe) {
      try {
        // Only try base64 for smaller files (< 50MB estimated)
        const estimatedSize = probe.duration * 1000000; // rough estimate
        if (estimatedSize > 50000000) {
          log(`File too large for base64 approach (estimated ${Math.round(estimatedSize / 1000000)}MB). Use Force Proxy instead.`);
          return;
        }

        log(`Trying base64 data URL approach for small file...`);
        const timeoutPromise = new Promise((_, reject) =>
          setTimeout(() => reject(new Error('Timeout after 30 seconds')), 30000)
        );

        const base64Promise = readFileAsBase64(filePath);
        const base64 = await Promise.race([base64Promise, timeoutPromise]) as string;
        const dataUrl = `data:video/mp4;base64,${base64}`;
        setPreviewUrl(dataUrl);
        log(`Using data URL (first 100 chars): ${dataUrl.substring(0, 100)}...`);
      } catch (e: any) {
        log(`Base64 data URL creation failed: ${e?.toString?.() || e}`);
      }
    }
  };

  return (
    <div className="h-screen bg-zinc-950 text-zinc-100 flex flex-col overflow-hidden">
      {/* Toolbar */}
      <div className="border-b border-zinc-800 flex-shrink-0">
        <Toolbar
          onPickFile={handlePickFile}
          onResetApp={handleResetApp}
          onTestSampleVideo={handleTestSampleVideo}
          onUseLocalFileBlob={handleUseLocalFileBlob}
          onTryFileProtocol={handleTryFileProtocol}
          onClearVideo={handleClearVideo}
          onTestFileAccess={handleTestFileAccess}
          onForceProxy={handleForceProxy}
          onCopyToAppData={handleCopyToAppData}
          onTryBlobUrl={handleTryBlobUrl}
          onCreateBlobFromChunks={handleCreateBlobFromChunks}
          onTryDataUrl={handleTryDataUrl}
          onOpenCommand={openCommand}
          onAcceptPlan={acceptPlan}
          onRejectPlan={rejectPlan}
          onExport={onExport}
          onTogglePlay={togglePlay}
          onSeekBack={() => seekBoth(Math.max(0, (editedRef.current?.currentTime() || 0) - 1))}
          onSeekForward={() => seekBoth((editedRef.current?.currentTime() || 0) + 1)}
          filePath={filePath}
          probe={probe}
          previewCuts={previewCuts}
          acceptedCuts={acceptedCuts}
          editedRef={editedRef}
        />
      </div>

      {/* Main Content Area */}
      <div className="flex-1 grid grid-cols-[1fr_280px] overflow-hidden">
        {/* Center Content */}
        <div className="flex flex-col overflow-hidden">
          {/* Mobile Debug Toggle - Only visible on small screens */}
          <div className="md:hidden border-b border-zinc-800 p-2">
            <button
              onClick={() => setShowMobileDebug(!showMobileDebug)}
              className="w-full px-3 py-2 text-xs rounded bg-zinc-800 text-zinc-200 hover:bg-zinc-700"
            >
              {showMobileDebug ? "Hide" : "Show"} Debug Info
            </button>
          </div>

          {/* Mobile Debug Panel */}
          {showMobileDebug && (
            <div className="md:hidden border-b border-zinc-800 p-4 bg-zinc-900">
              <div className="space-y-2 text-xs">
                <div>
                  <span className="text-zinc-500">File Path:</span>
                  <div className="text-zinc-400 break-all">{filePath || "None"}</div>
                </div>
                <div>
                  <span className="text-zinc-500">Duration:</span>
                  <div className="text-zinc-400">{probe ? `${probe.duration}s` : "None"}</div>
                </div>
                <div>
                  <span className="text-zinc-500">Cuts:</span>
                  <div className="text-zinc-400">Accepted: {acceptedCuts.length}, Preview: {previewCuts.length}</div>
                </div>
                <div className="mt-2">
                  <span className="text-zinc-500">Recent Logs:</span>
                  <pre className="text-zinc-400 whitespace-pre-wrap text-xs max-h-32 overflow-y-auto">
                    {debug.split('\n').slice(-5).join('\n') || "No recent logs"}
                  </pre>
                </div>
              </div>
            </div>
          )}

          {previewUrl ? (
            <>
              {/* Main Preview Area */}
              <div className="flex-1 flex flex-col lg:flex-row gap-3 p-3 overflow-hidden">
                {/* Main Player - Edited (accepted only) */}
                <div className="flex-1 min-h-0">
                  <Player
                    ref={editedRef}
                    src={previewUrl}
                    label="Edited (Accepted timeline)"
                    cuts={acceptedCuts}
                    large
                  />
                </div>
                
                {/* Secondary Player - Proposed (accepted + preview) */}
                <div className="w-full lg:w-64 flex-shrink-0">
                  <Player
                    ref={proposedRef}
                    src={previewUrl}
                    label="Proposed (Accepted + Preview)"
                    cuts={[...acceptedCuts, ...previewCuts]}
                  />
                </div>
              </div>

              {/* Timeline at Bottom */}
              <div className="flex-shrink-0 border-t border-zinc-800 p-3">
                <div className="space-y-1">
                  <div className="flex items-center justify-between">
                    <div className="text-xs text-zinc-400">
                      Timeline View: {useAdvancedTimeline ? "Advanced (Zoom & Pan)" : "Basic"}
                    </div>
                    <button
                      onClick={() => setUseAdvancedTimeline(!useAdvancedTimeline)}
                      className="px-3 py-1 text-xs rounded bg-zinc-800 text-zinc-200 hover:bg-zinc-700"
                    >
                      {useAdvancedTimeline ? "Switch to Basic" : "Switch to Advanced"}
                    </button>
                  </div>
                  
                  <ErrorBoundary>
                    {useAdvancedTimeline ? (
                      <AdvancedTimeline
                        peaks={peaks}
                        duration={duration}
                        accepted={acceptedCuts}
                        preview={previewCuts}
                        filePath={filePath}
                        onSeek={seekBoth}
                      />
                    ) : (
                      <VideoTimeline
                        peaks={peaks}
                        duration={duration}
                        accepted={acceptedCuts}
                        preview={previewCuts}
                        filePath={filePath}
                        onSeek={seekBoth}
                      />
                    )}
                  </ErrorBoundary>
                </div>
              </div>
            </>
          ) : (
            <div className="flex-1 flex items-center justify-center text-zinc-400">
              <div className="text-center">
                <p className="text-lg mb-2">No video loaded</p>
                <p className="text-sm">Click "Open video" to select a video file.</p>
              </div>
            </div>
          )}
        </div>

        {/* Right Sidebar - Hidden on small screens, collapsible on larger screens */}
        <div className="hidden md:block">
          <Sidebar
            debug={debug}
            filePath={filePath}
            previewUrl={previewUrl}
            probe={probe}
            peaks={peaks}
            acceptedCuts={acceptedCuts}
            previewCuts={previewCuts}
          />
        </div>
      </div>

      {/* Command dialog */}
      <CommandDialog
        isOpen={showCommandDialog}
        commandInput={commandInput}
        onCommandInputChange={setCommandInput}
        onExecute={handleExecuteCommand}
        onClose={() => setShowCommandDialog(false)}
      />
    </div>
>>>>>>> c3d9b7e9
  );
}
<|MERGE_RESOLUTION|>--- conflicted
+++ resolved
@@ -1,5 +1,4 @@
-<<<<<<< HEAD
-﻿import { BrowserRouter as Router, Routes, Route } from 'react-router-dom';
+import { BrowserRouter as Router, Routes, Route } from 'react-router-dom';
 import Home from './pages/Home/Home';
 import VideoEditor from './pages/VideoEditor/VideoEditor';
 
@@ -11,461 +10,5 @@
         <Route path="/editor" element={<VideoEditor />} />
       </Routes>
     </Router>
-=======
-import { useEffect, useRef, useState } from "react";
-import { save } from "@tauri-apps/plugin-dialog";
-import { convertFileSrc } from "@tauri-apps/api/core";
-import { exportCutlist, makePreviewProxy, readFileAsBase64, copyToAppData } from "./lib/ffmpeg";
-import type { Range, PlayerHandle } from "./types";
-import { Player } from "./components/Player";
-import { AdvancedTimeline } from "./components/AdvancedTimeline";
-import { VideoTimeline } from "./components/VideoTimeline";
-import { CommandDialog } from "./components/CommandDialog";
-import { Sidebar } from "./components/Sidebar";
-import { Toolbar } from "./components/Toolbar";
-import { ErrorBoundary } from "./components/ErrorBoundary";
-import { useFileHandling } from "./hooks/useFileHandling";
-import { useWaveformLogic } from "./hooks/useWaveformLogic";
-import { useCommandLogic } from "./hooks/useCommandLogic";
-
-export default function App() {
-  // Edits
-  const [previewCuts, setPreviewCuts] = useState<Range[]>([]);
-  const [acceptedCuts, setAcceptedCuts] = useState<Range[]>([]);
-  
-  // Timeline view mode
-  const [useAdvancedTimeline, setUseAdvancedTimeline] = useState(true);
-  
-  // Mobile debug panel
-  const [showMobileDebug, setShowMobileDebug] = useState(false);
-
-  // Players control
-  const editedRef = useRef<PlayerHandle>(null);
-  const proposedRef = useRef<PlayerHandle>(null);
-
-  // Custom hooks
-  const {
-    filePath,
-    previewUrl,
-    probe,
-    peaks,
-    debug,
-    log,
-    setPreviewUrl,
-    createBlobFromFile,
-    pickFile,
-    resetApp,
-  } = useFileHandling();
-
-  const { mergeRanges, detectSilences, tightenSilences } = useWaveformLogic(probe, peaks);
-
-  const {
-    showCommandDialog,
-    commandInput,
-    setCommandInput,
-    setShowCommandDialog,
-    openCommand,
-    executeCommand,
-  } = useCommandLogic(probe, log);
-
-
-  useEffect(() => {
-    const onKey = (e: KeyboardEvent) => {
-      if ((e.metaKey || e.ctrlKey) && e.key.toLowerCase() === "k") {
-        e.preventDefault();
-        openCommand();
-      } else if (e.key === " ") {
-        // space toggles play/pause on both when focused anywhere
-        e.preventDefault();
-        togglePlay();
-      }
-    };
-    
-    // Prevent scroll-related rendering issues
-    const onScroll = () => {
-      // Force a small delay to prevent rendering issues during scroll
-      requestAnimationFrame(() => {
-        // This ensures the DOM is stable during scroll
-      });
-    };
-    
-    window.addEventListener("keydown", onKey);
-    window.addEventListener("scroll", onScroll, { passive: true });
-    
-    return () => {
-      window.removeEventListener("keydown", onKey);
-      window.removeEventListener("scroll", onScroll);
-    };
-  }, []);
-
-  // ---------- File handling ----------
-  const handlePickFile = async () => {
-    const selectedFile = await pickFile();
-    if (selectedFile) {
-      setAcceptedCuts([]);
-      setPreviewCuts([]);
-      // Seek both players to 0 after a short delay to ensure video is loaded
-      setTimeout(() => {
-        editedRef.current?.seek(0);
-        proposedRef.current?.seek(0);
-      }, 100);
-    }
-  };
-
-  const handleResetApp = () => {
-    resetApp();
-    setAcceptedCuts([]);
-    setPreviewCuts([]);
-  };
-
-  // ---------- Commands ----------
-  const handleExecuteCommand = () => {
-    executeCommand(
-      commandInput,
-      setCommandInput,
-      setShowCommandDialog,
-      setPreviewCuts,
-      tightenSilences,
-      detectSilences
-    );
-  };
-
-  const acceptPlan = () => {
-    setAcceptedCuts(mergeRanges([...acceptedCuts, ...previewCuts]));
-    setPreviewCuts([]);
-    log(`Accepted. Total accepted cuts: ${acceptedCuts.length + previewCuts.length}`);
-  };
-  const rejectPlan = () => { setPreviewCuts([]); };
-
-  // ---------- Export ----------
-  const onExport = async () => {
-    if (!filePath || !probe) return;
-    if (!acceptedCuts.length) { alert("No accepted cuts yet."); return; }
-    const savePath = await save({ defaultPath: "edited.mp4", filters: [{ name: "MP4", extensions: ["mp4"] }] });
-    if (!savePath) return;
-    await exportCutlist(filePath, savePath as string, acceptedCuts);
-    alert("Export complete: " + savePath);
-    log("Exported to " + savePath);
-  };
-
-  // ---------- Playback controls ----------
-  const playBoth = () => { editedRef.current?.play(); proposedRef.current?.play(); };
-  const pauseBoth = () => { editedRef.current?.pause(); proposedRef.current?.pause(); };
-  const togglePlay = () => {
-    if (editedRef.current?.isPlaying() || proposedRef.current?.isPlaying()) pauseBoth();
-    else playBoth();
-  };
-  const seekBoth = (t: number) => { editedRef.current?.seek(t); proposedRef.current?.seek(t); };
-
-  const duration = probe?.duration || 0;
-
-  // ---------- Toolbar handlers ----------
-  const handleTestSampleVideo = () => {
-    const testUrl = "https://sample-videos.com/zip/10/mp4/SampleVideo_1280x720_1mb.mp4";
-    setPreviewUrl(testUrl);
-    log(`Testing with sample video: ${testUrl}`);
-  };
-
-  const handleUseLocalFileBlob = async () => {
-    if (filePath) {
-      try {
-        log(`Creating blob URL for local file...`);
-        const blobUrl = await createBlobFromFile(filePath);
-        setPreviewUrl(blobUrl);
-        log(`Using local file blob URL: ${blobUrl}`);
-      } catch (e: any) {
-        log(`Blob creation failed: ${e?.toString?.() || e}`);
-      }
-    }
-  };
-
-  const handleTryFileProtocol = () => {
-    if (filePath) {
-      const fileUrl = `file://${filePath}`;
-      setPreviewUrl(fileUrl);
-      log(`Using file:// URL: ${fileUrl}`);
-    }
-  };
-
-  const handleClearVideo = () => {
-    setPreviewUrl("");
-    log("Cleared preview URL - video players should be empty now");
-  };
-
-  const handleTestFileAccess = () => {
-    if (filePath) {
-      log(`Raw file path: ${filePath}`);
-      log(`File exists check: ${filePath}`);
-      // Test if we can access the file directly
-      fetch(convertFileSrc(filePath))
-        .then(response => {
-          log(`File fetch response: ${response.status} ${response.statusText}`);
-          if (!response.ok) {
-            log(`File fetch failed: ${response.statusText}`);
-          }
-        })
-        .catch(err => {
-          log(`File fetch error: ${err.message}`);
-        });
-    }
-  };
-
-  const handleForceProxy = async () => {
-    if (filePath) {
-      try {
-        log(`Creating preview proxy for problematic file...`);
-        const prox = await makePreviewProxy(filePath);
-        const proxyUrl = convertFileSrc(prox);
-        setPreviewUrl(proxyUrl);
-        log(`Using proxy: ${proxyUrl}`);
-      } catch (e: any) {
-        log(`Proxy creation failed: ${e?.toString?.() || e}`);
-      }
-    }
-  };
-
-  const handleCopyToAppData = async () => {
-    if (filePath) {
-      try {
-        log(`Copying file to app data directory...`);
-        const appDataPath = await copyToAppData(filePath);
-        const appDataUrl = convertFileSrc(appDataPath);
-        setPreviewUrl(appDataUrl);
-        log(`Using app data file: ${appDataUrl}`);
-      } catch (e: any) {
-        log(`App data copy failed: ${e?.toString?.() || e}`);
-      }
-    }
-  };
-
-  const handleTryBlobUrl = async () => {
-    if (filePath) {
-      try {
-        log(`Trying blob URL approach...`);
-        // Try to read the file as a blob and create a blob URL
-        const response = await fetch(convertFileSrc(filePath));
-        if (response.ok) {
-          const blob = await response.blob();
-          const blobUrl = URL.createObjectURL(blob);
-          setPreviewUrl(blobUrl);
-          log(`Using blob URL: ${blobUrl}`);
-        } else {
-          log(`Failed to fetch file for blob: ${response.status}`);
-        }
-      } catch (e: any) {
-        log(`Blob URL creation failed: ${e?.toString?.() || e}`);
-      }
-    }
-  };
-
-  const handleCreateBlobFromChunks = async () => {
-    if (filePath) {
-      try {
-        const blobUrl = await createBlobFromFile(filePath);
-        setPreviewUrl(blobUrl);
-        log(`Using chunked blob URL: ${blobUrl}`);
-      } catch (e: any) {
-        log(`Chunked blob creation failed: ${e?.toString?.() || e}`);
-      }
-    }
-  };
-
-  const handleTryDataUrl = async () => {
-    if (filePath && probe) {
-      try {
-        // Only try base64 for smaller files (< 50MB estimated)
-        const estimatedSize = probe.duration * 1000000; // rough estimate
-        if (estimatedSize > 50000000) {
-          log(`File too large for base64 approach (estimated ${Math.round(estimatedSize / 1000000)}MB). Use Force Proxy instead.`);
-          return;
-        }
-
-        log(`Trying base64 data URL approach for small file...`);
-        const timeoutPromise = new Promise((_, reject) =>
-          setTimeout(() => reject(new Error('Timeout after 30 seconds')), 30000)
-        );
-
-        const base64Promise = readFileAsBase64(filePath);
-        const base64 = await Promise.race([base64Promise, timeoutPromise]) as string;
-        const dataUrl = `data:video/mp4;base64,${base64}`;
-        setPreviewUrl(dataUrl);
-        log(`Using data URL (first 100 chars): ${dataUrl.substring(0, 100)}...`);
-      } catch (e: any) {
-        log(`Base64 data URL creation failed: ${e?.toString?.() || e}`);
-      }
-    }
-  };
-
-  return (
-    <div className="h-screen bg-zinc-950 text-zinc-100 flex flex-col overflow-hidden">
-      {/* Toolbar */}
-      <div className="border-b border-zinc-800 flex-shrink-0">
-        <Toolbar
-          onPickFile={handlePickFile}
-          onResetApp={handleResetApp}
-          onTestSampleVideo={handleTestSampleVideo}
-          onUseLocalFileBlob={handleUseLocalFileBlob}
-          onTryFileProtocol={handleTryFileProtocol}
-          onClearVideo={handleClearVideo}
-          onTestFileAccess={handleTestFileAccess}
-          onForceProxy={handleForceProxy}
-          onCopyToAppData={handleCopyToAppData}
-          onTryBlobUrl={handleTryBlobUrl}
-          onCreateBlobFromChunks={handleCreateBlobFromChunks}
-          onTryDataUrl={handleTryDataUrl}
-          onOpenCommand={openCommand}
-          onAcceptPlan={acceptPlan}
-          onRejectPlan={rejectPlan}
-          onExport={onExport}
-          onTogglePlay={togglePlay}
-          onSeekBack={() => seekBoth(Math.max(0, (editedRef.current?.currentTime() || 0) - 1))}
-          onSeekForward={() => seekBoth((editedRef.current?.currentTime() || 0) + 1)}
-          filePath={filePath}
-          probe={probe}
-          previewCuts={previewCuts}
-          acceptedCuts={acceptedCuts}
-          editedRef={editedRef}
-        />
-      </div>
-
-      {/* Main Content Area */}
-      <div className="flex-1 grid grid-cols-[1fr_280px] overflow-hidden">
-        {/* Center Content */}
-        <div className="flex flex-col overflow-hidden">
-          {/* Mobile Debug Toggle - Only visible on small screens */}
-          <div className="md:hidden border-b border-zinc-800 p-2">
-            <button
-              onClick={() => setShowMobileDebug(!showMobileDebug)}
-              className="w-full px-3 py-2 text-xs rounded bg-zinc-800 text-zinc-200 hover:bg-zinc-700"
-            >
-              {showMobileDebug ? "Hide" : "Show"} Debug Info
-            </button>
-          </div>
-
-          {/* Mobile Debug Panel */}
-          {showMobileDebug && (
-            <div className="md:hidden border-b border-zinc-800 p-4 bg-zinc-900">
-              <div className="space-y-2 text-xs">
-                <div>
-                  <span className="text-zinc-500">File Path:</span>
-                  <div className="text-zinc-400 break-all">{filePath || "None"}</div>
-                </div>
-                <div>
-                  <span className="text-zinc-500">Duration:</span>
-                  <div className="text-zinc-400">{probe ? `${probe.duration}s` : "None"}</div>
-                </div>
-                <div>
-                  <span className="text-zinc-500">Cuts:</span>
-                  <div className="text-zinc-400">Accepted: {acceptedCuts.length}, Preview: {previewCuts.length}</div>
-                </div>
-                <div className="mt-2">
-                  <span className="text-zinc-500">Recent Logs:</span>
-                  <pre className="text-zinc-400 whitespace-pre-wrap text-xs max-h-32 overflow-y-auto">
-                    {debug.split('\n').slice(-5).join('\n') || "No recent logs"}
-                  </pre>
-                </div>
-              </div>
-            </div>
-          )}
-
-          {previewUrl ? (
-            <>
-              {/* Main Preview Area */}
-              <div className="flex-1 flex flex-col lg:flex-row gap-3 p-3 overflow-hidden">
-                {/* Main Player - Edited (accepted only) */}
-                <div className="flex-1 min-h-0">
-                  <Player
-                    ref={editedRef}
-                    src={previewUrl}
-                    label="Edited (Accepted timeline)"
-                    cuts={acceptedCuts}
-                    large
-                  />
-                </div>
-                
-                {/* Secondary Player - Proposed (accepted + preview) */}
-                <div className="w-full lg:w-64 flex-shrink-0">
-                  <Player
-                    ref={proposedRef}
-                    src={previewUrl}
-                    label="Proposed (Accepted + Preview)"
-                    cuts={[...acceptedCuts, ...previewCuts]}
-                  />
-                </div>
-              </div>
-
-              {/* Timeline at Bottom */}
-              <div className="flex-shrink-0 border-t border-zinc-800 p-3">
-                <div className="space-y-1">
-                  <div className="flex items-center justify-between">
-                    <div className="text-xs text-zinc-400">
-                      Timeline View: {useAdvancedTimeline ? "Advanced (Zoom & Pan)" : "Basic"}
-                    </div>
-                    <button
-                      onClick={() => setUseAdvancedTimeline(!useAdvancedTimeline)}
-                      className="px-3 py-1 text-xs rounded bg-zinc-800 text-zinc-200 hover:bg-zinc-700"
-                    >
-                      {useAdvancedTimeline ? "Switch to Basic" : "Switch to Advanced"}
-                    </button>
-                  </div>
-                  
-                  <ErrorBoundary>
-                    {useAdvancedTimeline ? (
-                      <AdvancedTimeline
-                        peaks={peaks}
-                        duration={duration}
-                        accepted={acceptedCuts}
-                        preview={previewCuts}
-                        filePath={filePath}
-                        onSeek={seekBoth}
-                      />
-                    ) : (
-                      <VideoTimeline
-                        peaks={peaks}
-                        duration={duration}
-                        accepted={acceptedCuts}
-                        preview={previewCuts}
-                        filePath={filePath}
-                        onSeek={seekBoth}
-                      />
-                    )}
-                  </ErrorBoundary>
-                </div>
-              </div>
-            </>
-          ) : (
-            <div className="flex-1 flex items-center justify-center text-zinc-400">
-              <div className="text-center">
-                <p className="text-lg mb-2">No video loaded</p>
-                <p className="text-sm">Click "Open video" to select a video file.</p>
-              </div>
-            </div>
-          )}
-        </div>
-
-        {/* Right Sidebar - Hidden on small screens, collapsible on larger screens */}
-        <div className="hidden md:block">
-          <Sidebar
-            debug={debug}
-            filePath={filePath}
-            previewUrl={previewUrl}
-            probe={probe}
-            peaks={peaks}
-            acceptedCuts={acceptedCuts}
-            previewCuts={previewCuts}
-          />
-        </div>
-      </div>
-
-      {/* Command dialog */}
-      <CommandDialog
-        isOpen={showCommandDialog}
-        commandInput={commandInput}
-        onCommandInputChange={setCommandInput}
-        onExecute={handleExecuteCommand}
-        onClose={() => setShowCommandDialog(false)}
-      />
-    </div>
->>>>>>> c3d9b7e9
   );
-}
+}